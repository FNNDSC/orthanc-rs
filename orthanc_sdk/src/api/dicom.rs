use super::client::BaseClient;
use crate::api::{PostJsonResponse, RestResponse};
use crate::openapi::ToolsFindPostRequest;
use orthanc_api::{
    DeleteResponse, DicomResource, DicomResourceId, HierarchalResourceId, RequestedTags,
};
use serde::de::DeserializeOwned;

/// A client for getting DICOM resources (patient, study, series, or instance)
/// from Orthanc's built-in API.
#[derive(Copy, Clone)]
pub struct DicomClient(BaseClient);

impl DicomClient {
    /// Create a client for the plugin.
    pub fn new(context: *mut crate::bindings::OrthancPluginContext) -> Self {
        Self(BaseClient::new(context))
    }

    /// Get a DICOM resource stored by Orthanc.
    pub fn get<
        T: RequestedTags + DeserializeOwned,
        U: DicomResource<T> + DeserializeOwned,
        I: DicomResourceId<U>,
    >(
        &self,
        id: I,
    ) -> RestResponse<U> {
        let requested_tags = T::names().join(";");
        let uri = format!("{}?requested-tags={}", id.uri(), requested_tags);
        self.0.get(uri)
    }

    /// Delete a DICOM resource from Orthanc.
<<<<<<< HEAD
    ///
    /// FIXME: do not use [DicomClient::delete] because it does not work, use
    ///        [crate::api::GeneralClient::delete] instead. Even though the
    ///        Orthanc REST API returns a body with "RemainingAncestor" when
    ///        deleting a patient, study, series, or instance from an HTTP client,
    ///        it seems like the Orthanc built-in API never returns a body when
    ///        DELETE is called from a plugin.
    pub fn delete<A: DeserializeOwned, I: DicomResourceId<Option<()>, Ancestor = A>>(
=======
    pub fn delete<A: DeserializeOwned, I: HierarchalResourceId<Ancestor = A>>(
>>>>>>> 3791c221
        &self,
        id: I,
    ) -> RestResponse<DeleteResponse<A>> {
        self.0.delete_with_response(id.uri())
    }

    /// Search DICOM content by calling
    /// [`/tools/find`](https://orthanc.uclouvain.be/api/#tag/System/paths/~1tools~1find/post).
    pub fn find<T: DeserializeOwned, R: Find<Item = T>>(
        &self,
        request: R,
    ) -> PostJsonResponse<Vec<T>> {
        self.0.post("/tools/find".to_string(), request.into())
    }
}

/// Parameters for
/// [`/tools/find`](https://orthanc.uclouvain.be/api/#tag/System/paths/~1tools~1find/post),
/// which is called by [DicomClient::find].
pub trait Find: Into<ToolsFindPostRequest> {
    type Item: DeserializeOwned;
}<|MERGE_RESOLUTION|>--- conflicted
+++ resolved
@@ -32,7 +32,6 @@
     }
 
     /// Delete a DICOM resource from Orthanc.
-<<<<<<< HEAD
     ///
     /// FIXME: do not use [DicomClient::delete] because it does not work, use
     ///        [crate::api::GeneralClient::delete] instead. Even though the
@@ -40,10 +39,7 @@
     ///        deleting a patient, study, series, or instance from an HTTP client,
     ///        it seems like the Orthanc built-in API never returns a body when
     ///        DELETE is called from a plugin.
-    pub fn delete<A: DeserializeOwned, I: DicomResourceId<Option<()>, Ancestor = A>>(
-=======
     pub fn delete<A: DeserializeOwned, I: HierarchalResourceId<Ancestor = A>>(
->>>>>>> 3791c221
         &self,
         id: I,
     ) -> RestResponse<DeleteResponse<A>> {
